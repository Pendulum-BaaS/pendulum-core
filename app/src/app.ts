--- conflicted
+++ resolved
@@ -14,24 +14,20 @@
 
 app.use(cors({
   origin: [
-    'http://localhost:5173', // use * in development?
-    'http://localhost:3000',
+    "http://localhost:5173", // use * in development?
+    "http://localhost:3000",
   ],
   credentials: true,
 }));
 
 app.use(express.json());
 
-<<<<<<< HEAD
+
 // middleware and controller for logging to admin dashboard
 app.use(sseLoggerMiddleware);
 app.get("/pendulum/logs", sseLogsEndpoint);
 
 app.get("/pendulum/health", (req: Request, res: Response) => {
-=======
-
-app.get("/health", (req: Request, res: Response) => {
->>>>>>> 71b03946
   res.sendStatus(200);
 });
 
