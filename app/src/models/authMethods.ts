--- conflicted
+++ resolved
@@ -1,10 +1,7 @@
 import * as mongo from "mongodb";
 import dotenv from "dotenv";
-<<<<<<< HEAD
 import { UserRole, USER_ROLES } from "./roleDefinitions";
-=======
 import { mongoClient } from "./mongoClient";
->>>>>>> af7275a6
 
 dotenv.config();
 
@@ -22,7 +19,6 @@
 export const addUser = async (userData: User): Promise<boolean> => {
   const db = mongoClient.db(process.env.DB_NAME);
   const collection = db.collection(COLLECTION_NAME);
-<<<<<<< HEAD
 
   const userWithDefaults: User = {
     ...userData,
@@ -32,10 +28,6 @@
   }
 
   const result = await collection.insertOne(userWithDefaults);
-  await client.close();
-=======
-  const result = await collection.insertOne(userData);
->>>>>>> af7275a6
   return !!result.insertedId;
 };
 
@@ -44,15 +36,9 @@
 ): Promise<mongo.WithId<mongo.BSON.Document> | null> => {
   const db = mongoClient.db(process.env.DB_NAME);
   const collection = db.collection(COLLECTION_NAME);
-<<<<<<< HEAD
 
-  const query = identifier.includes('@') ? { email: identifier } : { username: identifier }; // make sure @ can't be in username
-
+  const query = identifier.includes('@') ? { email: identifier } : { username: identifier };
   const result = await collection.findOne(query);
-  await client.close();
-=======
-  const result = await collection.findOne({ username: username });
->>>>>>> af7275a6
   return result;
 };
 
@@ -60,9 +46,7 @@
   userId: string,
   newRole: UserRole,
 ): Promise<boolean> => {
-  const client = new mongo.MongoClient(process.env.MONGO_URL as string);
-  await client.connect();
-  const db = client.db(process.env.DB_NAME);
+  const db = mongoClient.db(process.env.DB_NAME);
   const collection = db.collection(COLLECTION_NAME);
 
   const result = await collection.updateOne(
@@ -70,6 +54,81 @@
     { $set: { role: newRole, updatedAt: new Date() } }
   );
 
-  await client.close();
   return result.modifiedCount > 0;
-}+};
+
+// import * as mongo from "mongodb";
+// import dotenv from "dotenv";
+// <<<<<<< roles
+// import { UserRole, USER_ROLES } from "./roleDefinitions";
+// =======
+// import { mongoClient } from "./mongoClient";
+// >>>>>>> main
+
+// dotenv.config();
+
+// export interface User {
+//   username: string;
+//   email: string;
+//   password: string;
+//   role: UserRole;
+//   createdAt?: Date;
+//   updatedAt?: Date;
+// }
+
+// const COLLECTION_NAME = "users";
+
+// export const addUser = async (userData: User): Promise<boolean> => {
+//   const db = mongoClient.db(process.env.DB_NAME);
+//   const collection = db.collection(COLLECTION_NAME);
+// <<<<<<< roles
+
+//   const userWithDefaults: User = {
+//     ...userData,
+//     role: userData.role || USER_ROLES.user, // default to user role
+//     createdAt: new Date(),
+//     updatedAt: new Date(),
+//   }
+
+//   const result = await collection.insertOne(userWithDefaults);
+//   await client.close();
+// =======
+//   const result = await collection.insertOne(userData);
+// >>>>>>> main
+//   return !!result.insertedId;
+// };
+
+// export const loginUser = async (
+//   identifier: string,
+// ): Promise<mongo.WithId<mongo.BSON.Document> | null> => {
+//   const db = mongoClient.db(process.env.DB_NAME);
+//   const collection = db.collection(COLLECTION_NAME);
+// <<<<<<< roles
+
+//   const query = identifier.includes('@') ? { email: identifier } : { username: identifier }; // make sure @ can't be in username
+
+//   const result = await collection.findOne(query);
+//   await client.close();
+// =======
+//   const result = await collection.findOne({ username: username });
+// >>>>>>> main
+//   return result;
+// };
+
+// export const updateRole = async (
+//   userId: string,
+//   newRole: UserRole,
+// ): Promise<boolean> => {
+//   const client = new mongo.MongoClient(process.env.MONGO_URL as string);
+//   await client.connect();
+//   const db = client.db(process.env.DB_NAME);
+//   const collection = db.collection(COLLECTION_NAME);
+
+//   const result = await collection.updateOne(
+//     { _id: new mongo.ObjectId(userId) },
+//     { $set: { role: newRole, updatedAt: new Date() } }
+//   );
+
+//   await client.close();
+//   return result.modifiedCount > 0;
+// }